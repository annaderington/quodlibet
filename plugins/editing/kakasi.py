import os

from gi.repository import Gtk, GObject

from quodlibet import util
from quodlibet.plugins.editing import RenameFilesPlugin

<<<<<<< HEAD
class Kakasi(RenameFilesPlugin, Gtk.CheckButton):
=======

class Kakasi(RenameFilesPlugin, gtk.CheckButton):
>>>>>>> 0e1352e2
    PLUGIN_ID = "Kana/Kanji Simple Inverter"
    PLUGIN_NAME = _("Kana/Kanji Simple Inverter")
    PLUGIN_DESC = _("Convert kana/kanji to romaji before renaming.")
    PLUGIN_ICON = Gtk.STOCK_CONVERT
    PLUGIN_VERSION = "1"

    __gsignals__ = {
<<<<<<< HEAD
        "preview": (GObject.SignalFlags.RUN_LAST, None, ())
        }
=======
        "preview": (gobject.SIGNAL_RUN_LAST, gobject.TYPE_NONE, ())
    }

>>>>>>> 0e1352e2
    def __init__(self):
        super(Kakasi, self).__init__("Romanize _Japanese text")
        self.connect_object('toggled', self.emit, 'preview')

    active = property(lambda s: s.get_active())

    # Use filter list rather than filter to avoid starting a new process
    # for each filename.
    def filter_list(self, originals, values):
        value = "\n".join(values)
        try:
            data = value.encode('shift-jis', 'replace')
        except None:
            return value
        line = ("kakasi -isjis -osjis -Ha -Ka -Ja -Ea -ka -s")
        w, r = os.popen2(line.split())
        w.write(data)
        w.close()
        try:
            return r.read().decode('shift-jis').strip().split("\n")
        except:
            return values


if not util.iscommand("kakasi"):
    from quodlibet import plugins
    raise plugins.PluginImportException(
        "Couldn't find the 'Kanji Kana Simple Inverter' (kakasi).")<|MERGE_RESOLUTION|>--- conflicted
+++ resolved
@@ -5,12 +5,8 @@
 from quodlibet import util
 from quodlibet.plugins.editing import RenameFilesPlugin
 
-<<<<<<< HEAD
+
 class Kakasi(RenameFilesPlugin, Gtk.CheckButton):
-=======
-
-class Kakasi(RenameFilesPlugin, gtk.CheckButton):
->>>>>>> 0e1352e2
     PLUGIN_ID = "Kana/Kanji Simple Inverter"
     PLUGIN_NAME = _("Kana/Kanji Simple Inverter")
     PLUGIN_DESC = _("Convert kana/kanji to romaji before renaming.")
@@ -18,14 +14,9 @@
     PLUGIN_VERSION = "1"
 
     __gsignals__ = {
-<<<<<<< HEAD
         "preview": (GObject.SignalFlags.RUN_LAST, None, ())
-        }
-=======
-        "preview": (gobject.SIGNAL_RUN_LAST, gobject.TYPE_NONE, ())
     }
 
->>>>>>> 0e1352e2
     def __init__(self):
         super(Kakasi, self).__init__("Romanize _Japanese text")
         self.connect_object('toggled', self.emit, 'preview')
