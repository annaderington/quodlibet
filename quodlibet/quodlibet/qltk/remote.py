# -*- coding: utf-8 -*-
# Copyright 2004-2005 Joe Wreschnig, Michael Urman, Iñigo Serna
#
# This program is free software; you can redistribute it and/or modify
# it under the terms of the GNU General Public License version 2 as
# published by the Free Software Foundation

import os
import re
import sys

from gi.repository import GObject, Gdk, GLib

import quodlibet
from quodlibet import browsers
from quodlibet import config
from quodlibet import const
from quodlibet import util
from quodlibet.util.uri import URI

from quodlibet.qltk.browser import LibraryBrowser
from quodlibet.qltk.properties import SongProperties
from quodlibet.util import copool


class FSInterface(object):
    """Provides a file in ~/.quodlibet to indicate what song is playing."""
    def __init__(self, player):
        player.connect('song-started', self.__started)
        player.connect('song-ended', self.__ended)
        quodlibet.quit_add(1, self.__cleanup)

    def __cleanup(self):
        try:
            os.unlink(const.CURRENT)
        except EnvironmentError:
            pass

    def __started(self, player, song):
        if song:
            try:
                f = file(const.CURRENT, "w")
            except EnvironmentError:
                pass
            else:
                f.write(song.to_dump())
                f.close()

    def __ended(self, player, song, stopped):
        try:
            os.unlink(const.CURRENT)
        except EnvironmentError:
            pass


class FIFOControl(object):
    """A FIFO to control the player/library from."""

    def __init__(self, library, window, player):
        self.__open(library, window, player)
        quodlibet.quit_add(1, self.__cleanup)

    def __cleanup(self):
        try:
            os.unlink(const.CONTROL)
        except EnvironmentError:
            pass

    def __open(self, *args):
        try:
            if not os.path.exists(const.CONTROL):
                util.mkdir(const.USERDIR)
                os.mkfifo(const.CONTROL, 0600)
            fifo = os.open(const.CONTROL, os.O_NONBLOCK)
            f = os.fdopen(fifo, "r", 4096)
<<<<<<< HEAD
            GObject.io_add_watch(
                f, GLib.IO_IN, self.__process, *args)
=======
            gobject.io_add_watch(
                f, gtk.gdk.INPUT_READ, self.__process, *args)
>>>>>>> 8532599b
        except (EnvironmentError, AttributeError):
            pass

    def __getitem__(self, key):
        key = key.replace("-", "_")
        if key.startswith("_"):
            raise ValueError
        else:
            try:
                return getattr(self, "_" + key)
            except AttributeError:
                raise KeyError(key)

    def __process(self, source, condition, *args):
        commands = source.read().rstrip("\n").splitlines()
        if commands == []:
            self.__open(*args)
            return False
        else:
            for command in commands:
                try:
                    try:
                        cmd, arg = command.split(' ', 1)
                    except ValueError:
                        self[command](*args)
                    else:
                        print_d("Running %r with params %r " % (cmd, arg))
                        self[cmd](arg, *args)
                except KeyError:
                    commands = args[1].browser.commands
                    try:
                        try:
                            cmd, arg = command.split(' ', 1)
                        except ValueError:
                            commands[command](*args)
                        else:
                            commands[cmd](arg, *args)
                    except:
                        print_w(_("Invalid command %r received.") % command)
                except:
                    e = sys.exc_info()[1]
                    print_e(_("Error running command %r, caused by: %r.") %
                        (command, e))
            return True

    def _previous(self, library, window, player):
        player.previous()

    def _force_previous(self, library, window, player):
        player.previous(True)

    def _next(self, library, window, player):
        player.next()

    def _pause(self, library, window, player):
        player.paused = True

    def _play(self, library, window, player):
        if player.song:
            player.paused = False

    def _play_pause(self, library, window, player):
        if player.song is None:
            player.reset()
        else:
            player.paused ^= True

    def _stop(self, library, window, player):
        player.stop()

    def _focus(self, library, window, player):
        from quodlibet import app
        app.present()

    def _volume(self, value, library, window, player):
        if value[0] in ('+', '-'):
            if len(value) > 1:
                try:
                    change = (int(value[1:]) / 100.0)
                except ValueError:
                    return
            else:
                change = 0.05
            if value[0] == '-':
                change = -change
            volume = player.volume + change
        else:
            try:
                volume = (int(value) / 100.0)
            except ValueError:
                return
        player.volume = min(1.0, max(0.0, volume))

    def _order(self, value, library, window, player):
        order = window.order
        try:
            order.set_active(
                ["inorder", "shuffle", "weighted", "onesong"].index(value))
        except ValueError:
            try:
                order.set_active(int(value))
            except (ValueError, TypeError):
                if value in ["t", "toggle"]:
                    order.set_active(not order.get_active())

    def _repeat(self, value, library, window, player):
        repeat = window.repeat
        if value in ["0", "off"]:
            repeat.set_active(False)
        elif value in ["1", "on"]:
            repeat.set_active(True)
        elif value in ["t", "toggle"]:
            repeat.set_active(not repeat.get_active())

    def _seek(self, time, library, window, player):
        seek_to = player.get_position()
        if time[0] == "+":
            seek_to += util.parse_time(time[1:]) * 1000
        elif time[0] == "-":
            seek_to -= util.parse_time(time[1:]) * 1000
        else:
            seek_to = util.parse_time(time) * 1000
        seek_to = min(player.song.get("~#length", 0) * 1000 - 1,
                      max(0, seek_to))
        player.seek(seek_to)

    def _add_file(self, value, library, window, player):
        filename = os.path.realpath(value)
        song = library.add_filename(filename)
        if song:
            if song not in window.playlist.pl:
                queue = window.playlist.q
                queue.insert_before(queue.get_iter_first(), row=[song])
                player.next()
            else:
                player.go_to(library[filename])
                player.paused = False

    def _add_directory(self, value, library, window, player):
        filename = os.path.normpath(os.path.realpath(value))
        for added in library.scan([filename]):
            pass
        if window.browser.can_filter_text():
            window.browser.filter_text(
                "filename = /^%s/c" % re.escape(filename))
        else:
            basepath = filename + "/"
            songs = [song for (filename, song) in library.iteritems()
                     if filename.startswith(basepath)]
            songs.sort(reverse=True)
            queue = window.playlist.q
            for song in songs:
                queue.insert_before(queue.get_iter_first(), row=[song])
        player.next()

    def _toggle_window(self, library, window, player):
        from quodlibet import app
        if window.get_property('visible'):
            app.hide()
        else:
            app.show()

    def _hide_window(self, library, window, player):
        from quodlibet import app
        app.hide()

    def _show_window(self, library, window, player):
        from quodlibet import app
        app.show()

    def _set_rating(self, value, library, window, player):
        song = player.song
        if song:
            try:
                song["~#rating"] = max(0.0, min(1.0, float(value)))
            except (ValueError, TypeError):
                pass
            else:
                library.changed([song])

    def _set_browser(self, value, library, window, player):
        Kind = browsers.get(value)
        if Kind is not browsers.search.EmptyBar:
            window.select_browser(None, value, library, player)
        else:
            print_w(_("Unknown browser %r.") % value)

    def _open_browser(self, value, library, window, player):
        Kind = browsers.get(value)
        if Kind is not browsers.search.EmptyBar:
            LibraryBrowser(Kind, library)
        else:
            print_w(_("Unknown browser %r.") % value)

    def _random(self, tag, library, window, player):
        if window.browser.can_filter(tag):
            window.browser.filter_random(tag)

    def _filter(self, value, library, window, player):
        tag, values = value.split('=', 1)
        values = [v.decode("utf-8", "replace") for v in values.split("\x00")]
        if window.browser.can_filter(tag) and values:
            window.browser.filter(tag, values)

    def _unfilter(self, library, window, player):
        window.browser.unfilter()

    def _properties(self, value, library, window, player=None):
        if player is None:
            # no value given, use the current song; slide arguments
            # to the right.
            value, library, window, player = None, value, library, window

        if value:
            if value in library:
                songs = [library[value]]
            else:
                songs = library.query(value)
        else:
            songs = [player.song]
        songs = filter(None, songs)

        if songs:
            SongProperties(library, songs, parent=window)

    def _enqueue(self, value, library, window, player):
        playlist = window.playlist
        if value in library:
            songs = [library[value]]
        elif os.path.isfile(value):
            songs = [library.add_filename(os.path.realpath(value))]
        else:
            songs = library.query(value)
        songs.sort()
        playlist.enqueue(songs)

    def _enqueue_files(self, value, library, window, player):
        '''Enqueues comma-separated filenames or song names

            See Issue 716
        '''
        songs = []
        for param in value.split(","):
            try:
                song_path = URI(param).filename
            except ValueError:
                song_path = param
            if song_path in library:
                songs.append(library[song_path])
            elif os.path.isfile(song_path):
                songs.append(library.add_filename(os.path.realpath(value)))
        if songs:
            window.playlist.enqueue(songs)

    def _unqueue(self, value, library, window, player):
        playlist = window.playlist
        if value in library:
            songs = [library[value]]
        else:
            songs = library.query(value)
        playlist.unqueue(songs)

    def _quit(self, library, window, player):
        from quodlibet import app
        app.quit()

    def _status(self, value, library, window, player):
        try:
            f = file(value, "w")
        except EnvironmentError:
            pass
        else:
            if player.paused:
                strings = ["paused"]
            else:
                strings = ["playing"]
            strings.append(type(window.browser).__name__)
            strings.append("%0.3f" % player.volume)
            strings.append(window.order.get_active_name())
            strings.append((window.repeat.get_active() and "on") or "off")
            progress = 0
            if player.info:
                length = player.info.get("~#length", 0)
                if length:
                    progress = player.get_position() / (length * 1000.0)
            strings.append("%0.3f" % progress)
            f.write(" ".join(strings) + "\n")
            try:
                f.write(window.browser.status + "\n")
            except AttributeError:
                pass
            f.close()

    def _song_list(self, value, library, window, player):
        if value.startswith("t"):
            value = not window.song_scroller.get_property('visible')
        else:
            value = value not in ['0', 'off', 'false']
        window.song_scroller.set_property('visible', value)

    def _queue(self, value, library, window, player):
        if value.startswith("t"):
            value = not window.qexpander.get_property('visible')
        else:
            value = value not in ['0', 'off', 'false']
        window.qexpander.set_property('visible', value)

    def _dump_playlist(self, value, library, window, player):
        try:
            f = file(value, "w")
        except EnvironmentError:
            pass
        else:
            for song in window.playlist.pl.get():
                f.write(song("~uri") + "\n")
            f.close()

    def _dump_queue(self, value, library, window, player):
        try:
            f = file(value, "w")
        except EnvironmentError:
            pass
        else:
            for song in window.playlist.q.get():
                f.write(song("~uri") + "\n")
            f.close()

    def _refresh(self, library, window, player):
        paths = util.split_scan_dirs(config.get("settings", "scan"))
        progress = window.statusbar.progress
        copool.add(library.rebuild, paths, progress, False, funcid="library")<|MERGE_RESOLUTION|>--- conflicted
+++ resolved
@@ -73,13 +73,8 @@
                 os.mkfifo(const.CONTROL, 0600)
             fifo = os.open(const.CONTROL, os.O_NONBLOCK)
             f = os.fdopen(fifo, "r", 4096)
-<<<<<<< HEAD
             GObject.io_add_watch(
                 f, GLib.IO_IN, self.__process, *args)
-=======
-            gobject.io_add_watch(
-                f, gtk.gdk.INPUT_READ, self.__process, *args)
->>>>>>> 8532599b
         except (EnvironmentError, AttributeError):
             pass
 
