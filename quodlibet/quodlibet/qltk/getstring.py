# Copyright 2005 Joe Wreschnig, Michael Urman
#           2013 Nick Boultbee
#
# This program is free software; you can redistribute it and/or modify
# it under the terms of the GNU General Public License version 2 as
# published by the Free Software Foundation

from gi.repository import Gtk

from quodlibet.qltk.entry import UndoEntry


<<<<<<< HEAD
class GetStringDialog(Gtk.Dialog):
    def __init__(
        self, parent, title, text, options=[], okbutton=Gtk.STOCK_OPEN):
        super(GetStringDialog, self).__init__(title, parent)
        options = options or []
        self.set_border_width(6)
        self.set_resizable(False)
        self.add_buttons(Gtk.STOCK_CANCEL, Gtk.ResponseType.CANCEL,
                         okbutton, Gtk.ResponseType.OK)
=======
class GetStringDialog(gtk.Dialog):
    """Simple dialog to return a string from the user"""
    _WIDTH = 300

    def __init__(self, parent, title, text, options=None,
                 okbutton=gtk.STOCK_OPEN):
        super(GetStringDialog, self).__init__(title, parent)
        options = options or []
        self.set_border_width(6)
        self.set_has_separator(False)
        self.set_default_size(width=self._WIDTH, height=0)
        self.set_resizable(True)
        self.add_buttons(gtk.STOCK_CANCEL, gtk.RESPONSE_CANCEL,
                         okbutton, gtk.RESPONSE_OK)
>>>>>>> 370c4bbf
        self.vbox.set_spacing(6)
        self.set_default_response(Gtk.ResponseType.OK)

        box = Gtk.VBox(spacing=6)
        lab = Gtk.Label(label=text)
        box.set_border_width(6)
        lab.set_line_wrap(True)
        lab.set_justify(Gtk.Justification.CENTER)
        box.pack_start(lab, True, True, 0)

        if options:
<<<<<<< HEAD
            self._entry = Gtk.combo_box_entry_new_text()
            for o in options: self._entry.append_text(o)
            self._val = self._entry.get_child()
            box.pack_start(self._entry, True, True, 0)
=======
            self._entry = gtk.combo_box_entry_new_text()
            for o in options:
                self._entry.append_text(o)
            self._val = self._entry.child
            box.pack_start(self._entry)
>>>>>>> 370c4bbf
        else:
            self._val = UndoEntry()
            box.pack_start(self._val, True, True, 0)

        self.vbox.pack_start(box, True, True, 0)
        self.get_child().show_all()

    def _verify_clipboard(self, text):
        """Return an altered text or None if the content was invalid."""
        return

    def run(self, text="", clipboard=False, test=False):
        """Shows the dialog and returns the entered value.

        If clipboard is set, the initial value will be pulled from the
        clipboard and can be verified/altered by _verify_clipboard. In case the
        verification fails text will be used as fallback"""

        self.show()
        if clipboard:
            clipboard = Gtk.clipboard_get()
            clip = clipboard.wait_for_text()
            if clip is not None:
                clip = self._verify_clipboard(clip)
            if clip is not None:
                text = clip
        self._val.set_text(text)
        self._val.set_activates_default(True)
        self._val.grab_focus()
        resp = Gtk.ResponseType.OK
        if not test:
            resp = super(GetStringDialog, self).run()
        if resp == Gtk.ResponseType.OK:
            value = self._val.get_text()
        else:
            value = None
        self.destroy()
        return value<|MERGE_RESOLUTION|>--- conflicted
+++ resolved
@@ -10,32 +10,19 @@
 from quodlibet.qltk.entry import UndoEntry
 
 
-<<<<<<< HEAD
 class GetStringDialog(Gtk.Dialog):
-    def __init__(
-        self, parent, title, text, options=[], okbutton=Gtk.STOCK_OPEN):
-        super(GetStringDialog, self).__init__(title, parent)
-        options = options or []
-        self.set_border_width(6)
-        self.set_resizable(False)
-        self.add_buttons(Gtk.STOCK_CANCEL, Gtk.ResponseType.CANCEL,
-                         okbutton, Gtk.ResponseType.OK)
-=======
-class GetStringDialog(gtk.Dialog):
     """Simple dialog to return a string from the user"""
     _WIDTH = 300
 
     def __init__(self, parent, title, text, options=None,
-                 okbutton=gtk.STOCK_OPEN):
+                 okbutton=Gtk.STOCK_OPEN):
         super(GetStringDialog, self).__init__(title, parent)
         options = options or []
         self.set_border_width(6)
-        self.set_has_separator(False)
         self.set_default_size(width=self._WIDTH, height=0)
         self.set_resizable(True)
-        self.add_buttons(gtk.STOCK_CANCEL, gtk.RESPONSE_CANCEL,
-                         okbutton, gtk.RESPONSE_OK)
->>>>>>> 370c4bbf
+        self.add_buttons(Gtk.STOCK_CANCEL, Gtk.ResponseType.CANCEL,
+                         okbutton, Gtk.ResponseType.OK)
         self.vbox.set_spacing(6)
         self.set_default_response(Gtk.ResponseType.OK)
 
@@ -47,18 +34,11 @@
         box.pack_start(lab, True, True, 0)
 
         if options:
-<<<<<<< HEAD
             self._entry = Gtk.combo_box_entry_new_text()
-            for o in options: self._entry.append_text(o)
+            for o in options:
+                self._entry.append_text(o)
             self._val = self._entry.get_child()
             box.pack_start(self._entry, True, True, 0)
-=======
-            self._entry = gtk.combo_box_entry_new_text()
-            for o in options:
-                self._entry.append_text(o)
-            self._val = self._entry.child
-            box.pack_start(self._entry)
->>>>>>> 370c4bbf
         else:
             self._val = UndoEntry()
             box.pack_start(self._val, True, True, 0)
