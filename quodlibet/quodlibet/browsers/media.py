--- conflicted
+++ resolved
@@ -53,13 +53,8 @@
 
         y = 0
         for title, value, key in props + device.Properties():
-<<<<<<< HEAD
             if title == None:
                 table.attach(Gtk.HSeparator(), 0, 2, y, y + 1)
-=======
-            if title is None:
-                table.attach(gtk.HSeparator(), 0, 2, y, y + 1)
->>>>>>> fb2b5589
             else:
                 if key and isinstance(value, Gtk.CheckButton):
                     value.set_label(title)
@@ -124,12 +119,7 @@
         browser.select(device)
         browser.dropped(browser.get_toplevel().songlist, songs)
 
-<<<<<<< HEAD
 class MediaDevices(Gtk.VBox, Browser, util.InstanceTracker):
-=======
-
-class MediaDevices(gtk.VBox, Browser, util.InstanceTracker):
->>>>>>> fb2b5589
     __gsignals__ = Browser.__gsignals__
 
     name = _("Media Devices")
@@ -352,12 +342,7 @@
         ren = qltk.MenuItem(_("_Rename"), Gtk.STOCK_EDIT)
         keyval, mod = Gtk.accelerator_parse("F2")
         ren.add_accelerator(
-<<<<<<< HEAD
             'activate', self.accelerators, keyval, mod, Gtk.AccelFlags.VISIBLE)
-=======
-            'activate', self.accelerators, keyval, mod, gtk.ACCEL_VISIBLE)
-
->>>>>>> fb2b5589
         def rename(path):
             self.__render.set_property('editable', True)
             view.set_cursor(path, view.get_columns()[0], start_editing=True)
@@ -415,12 +400,7 @@
             self.__last = path
 
             device = model[iter][0]
-<<<<<<< HEAD
             self.__device_icon.set_from_icon_name(device.icon, Gtk.IconSize.DIALOG)
-=======
-            self.__device_icon.set_from_icon_name(device.icon,
-                                                  gtk.ICON_SIZE_DIALOG)
->>>>>>> fb2b5589
             self.__set_name(device)
 
             songs = []
@@ -500,12 +480,8 @@
 
             if len(model) > 0:
                 songlist.scroll_to_cell(model[-1].path)
-<<<<<<< HEAD
-            while Gtk.events_pending(): Gtk.main_iteration()
-=======
-            while gtk.events_pending():
-                gtk.main_iteration()
->>>>>>> fb2b5589
+            while Gtk.events_pending():
+                Gtk.main_iteration()
 
             space, free = device.get_space()
             if free < os.path.getsize(song['~filename']):
