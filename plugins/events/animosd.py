--- conflicted
+++ resolved
@@ -15,6 +15,7 @@
 from gi.repository import Gdk, GdkPixbuf
 from gi.repository import Pango, PangoCairo
 import cairo
+import pangocairo
 from math import pi
 
 from quodlibet import config, qltk, app
@@ -30,12 +31,8 @@
     l.set_alignment(0.0, 0.5)
     return l
 
-<<<<<<< HEAD
+
 class OSDWindow(Gtk.Window):
-=======
-
-class OSDWindow(gtk.Window):
->>>>>>> 0e1352e2
     __gsignals__ = {
             'fade-finished': (GObject.SignalFlags.RUN_LAST, None, (bool,)),
             }
@@ -118,7 +115,7 @@
         return
 
         # FIXME: GIPORT
-        if self.is_composited() :
+        if self.is_composited():
             # the simple case
             self.draw_title_info(cr)
             return
@@ -131,7 +128,8 @@
 
         if back_pbuf is None and 0:
             root = self.get_screen().get_root_window()
-            back_pbuf = GdkPixbuf.Pixbuf.new(GdkPixbuf.Colorspace.RGB, False, 8,
+            back_pbuf = GdkPixbuf.Pixbuf.new(GdkPixbuf.Colorspace.RGB,
+                    False, 8,
                     walloc.width, walloc.height)
             back_pbuf.get_from_drawable(root, root.get_colormap(),
                     wpos[0], wpos[1], 0, 0, walloc.width, walloc.height)
@@ -158,7 +156,7 @@
         cr.move_to(x + radius, y)
         cr.line_to(x + width - radius, y)
         cr.arc(x + width - radius, y + radius, radius,
-               -90.0 * pi / 180.0, 0.0 * pi / 180.0)
+               - 90.0 * pi / 180.0, 0.0 * pi / 180.0)
         cr.line_to(x + width, y + height - radius)
         cr.arc(x + width - radius, y + height - radius, radius,
                0.0 * pi / 180.0, 90.0 * pi / 180.0)
@@ -471,14 +469,9 @@
         t.set_row_spacings(3)
         b = Gtk.ColorButton(rgba=Gdk.RGBA(*map(__floattocol, self.conf.text)))
         l = Label(_("_Text:"))
-<<<<<<< HEAD
-        l.set_mnemonic_widget(b); l.set_use_underline(True)
-        t.attach(l, 0, 1, 0, 1, xoptions=Gtk.AttachOptions.FILL)
-=======
         l.set_mnemonic_widget(b)
         l.set_use_underline(True)
-        t.attach(l, 0, 1, 0, 1, xoptions=gtk.FILL)
->>>>>>> 0e1352e2
+        t.attach(l, 0, 1, 0, 1, xoptions=Gtk.AttachOptions.FILL)
         t.attach(b, 1, 2, 0, 1)
         b.connect('color-set', set_text)
         b = Gtk.ColorButton(color=Gdk.Color(*map(__floattocol,
@@ -487,14 +480,9 @@
         b.set_alpha(__floattocol(self.conf.fill[3]))
         b.connect('color-set', set_fill)
         l = Label(_("_Fill:"))
-<<<<<<< HEAD
-        l.set_mnemonic_widget(b); l.set_use_underline(True)
-        t.attach(l, 0, 1, 1, 2, xoptions=Gtk.AttachOptions.FILL)
-=======
         l.set_mnemonic_widget(b)
         l.set_use_underline(True)
-        t.attach(l, 0, 1, 1, 2, xoptions=gtk.FILL)
->>>>>>> 0e1352e2
+        t.attach(l, 0, 1, 1, 2, xoptions=Gtk.AttachOptions.FILL)
         t.attach(b, 1, 2, 1, 2)
 
         f = qltk.Frame(label=_("Colors"), child=t)
@@ -532,12 +520,7 @@
         frame.set_border_width(6)
         vb.pack_start(frame, False, True, 0)
 
-<<<<<<< HEAD
-
         string = qltk.Button(_("Ed_it Display"), Gtk.STOCK_EDIT)
-=======
-        string = qltk.Button(_("Ed_it Display"), gtk.STOCK_EDIT)
->>>>>>> 0e1352e2
         string.connect('clicked', edit_string)
         vb.pack_start(string, False, True, 0)
         return vb
