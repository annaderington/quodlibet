import os
import sys
import time
import traceback
import platform

from gi.repository import Gtk

from quodlibet import app
from quodlibet import const
from quodlibet import util

old_hook = sys.excepthook


class ExceptionDialog(Gtk.Window):
    running = False
    instance = None

    @classmethod
    def excepthook(Kind, *args):
        dump = os.path.join(
            const.USERDIR, time.strftime("Dump_%Y%m%d_%H%M%S.txt"))
        minidump = os.path.join(
            const.USERDIR, time.strftime("MiniDump_%Y%m%d_%H%M%S.txt"))
        full_args = list(args) + [dump, minidump]
        Kind.__dump(*full_args)
        # Don't get in a recursive exception handler loop.
        if not Kind.running:
            Kind.running = True
            Kind.instance = Kind(*full_args)
        old_hook(*args)

    @classmethod
    def __dump(self, Kind, value, trace, dump, minidump):
        import mutagen
        from quodlibet.util import logging
        dumpobj = file(dump, "w")
        minidumpobj = file(minidump, "w")
        header = "Quod Libet %s\nMutagen %s\nPython %s %s\nPlatform %s" % (
            const.VERSION, mutagen.version_string, sys.version,
            sys.platform, platform.platform())

        minidump_data = ("=== SYSTEM INFORMATION:\n%s\n\n"
                         "=== STACK TRACE\n%s\n\n") % (
            header, "\n".join(traceback.format_exception(Kind, value, trace)))

        print >>dumpobj, minidump_data
        print >>minidumpobj, minidump_data

        minidumpobj.close()

        for logname in logging.names():
            print >>dumpobj, "=== LOG: %r\n%s\n\n" % (
                logname, "\n".join(logging.contents(logname)[-50:]))

        dumpobj.close()

    def __init__(self, Kind, value, traceback, dump, minidump):
        # This is all implemented a bit different than the rest of Quod
        # Libet's windows since I want it to be as stupid as possible, to
        # minimize the chances of something going wrong with the thing
        # that handles things going wrong, i.e. it only uses GTK+ code,
        # no QLTK wrappers.

<<<<<<< HEAD
    def __stack_row_activated(self, view, path, column):
        model = view.get_model()
        filename = model[path][0]
        line = model[path][2]
        util.spawn(["sensible-editor", "+%d" % line, filename])

    def __fill_list(self, view, model, value, trace):
        for frame in reversed(traceback.extract_tb(trace)):
            (filename, line, function, text) = frame
            model.append(row=[filename, function, line])
        view.connect('row-activated', self.__stack_row_activated)

        def cdf(column, cell, model, iter, data):
            cell.set_property("markup", "<b>%s</b> line %d\n\t%s" % (
                util.escape(model[iter][1]), model[iter][2],
                util.escape(util.unexpand(model[iter][0]))))
        render = Gtk.CellRendererText()
        col = Gtk.TreeViewColumn(str(value).replace("_", "__"), render)
        col.set_cell_data_func(render, cdf)
        col.set_visible(True)
        col.set_expand(True)
        view.append_column(col)

    # This is all implemented a bit different than the rest of Quod
    # Libet's windows since I want it to be as stupid as possible, to
    # minimize the chances of something going wrong with the thing
    # that handles things going wrong, i.e. it only uses GTK+ code,
    # no QLTK wrappers.
    def __create_window(self, Kind, value, traceback, dump, minidump):
        window = Gtk.Window()
        window.set_default_size(400, 400)
        window.set_border_width(12)
        window.set_title(_("Error Occurred"))
=======
        gtk.Window.__init__(self)
        self.set_default_size(400, 400)
        self.set_border_width(12)
        self.set_title(_("Error Occurred"))
>>>>>>> 98e32bc9

        desc = _("An exception has occured in Quod Libet. A dump file "
            "has been saved to <b >%s</b> that will help us debug the crash. "
            "Please file a new issue at http://code.google.com/p/quodlibet/"
            "issues /list and attach this file or include its contents. This "
            "file may contain some identifying information about you or your "
            "system, such as a list of recent files played. If this is "
            "unacceptable, send <b>% s</b> instead with a description of what"
            "you were doing.") % (util.unexpand(dump), util.unexpand(minidump))

        suggestion = _("Quod Libet may now be unstable. Closing it and "
            "restarting is recommended. Your library will be saved.")

        label = Gtk.Label(desc + "\n\n" + suggestion)

        label.set_selectable(True)
        label.set_use_markup(True)
        label.set_line_wrap(True)
        box = Gtk.VBox(spacing=6)
        buttons = Gtk.HButtonBox()
        view = Gtk.TreeView()
        sw = Gtk.ScrolledWindow()
        sw.set_policy(Gtk.PolicyType.AUTOMATIC, Gtk.PolicyType.ALWAYS)
        sw.set_shadow_type(Gtk.ShadowType.IN)
        sw.add(view)
        model = Gtk.ListStore(str, str, int)
        self.__fill_list(view, model, value, traceback)
        view.set_model(model)
<<<<<<< HEAD
        cancel = Gtk.Button(stock=Gtk.STOCK_CANCEL)
        close = Gtk.Button(stock=Gtk.STOCK_QUIT)
        buttons.pack_start(close, True, True, 0)
        buttons.pack_start(cancel, True, True, 0)
        box.pack_start(label, False, True, 0)
        box.pack_start(sw, True, True, 0)
        box.pack_start(buttons, False, True, 0)
        window.add(box)

        window.connect('destroy', self.__destroy)
        cancel.connect_object('clicked', Gtk.Window.destroy, window)
=======
        cancel = gtk.Button(stock=gtk.STOCK_CANCEL)
        close = gtk.Button(stock=gtk.STOCK_QUIT)
        buttons.pack_start(close)
        buttons.pack_start(cancel)
        box.pack_start(label, expand=False)
        box.pack_start(sw)
        box.pack_start(buttons, expand=False)
        self.add(box)

        self.connect('destroy', self.__destroy)
        cancel.connect_object('clicked', gtk.Window.destroy, self)
>>>>>>> 98e32bc9
        close.connect('clicked', lambda *x: app.quit())

        self.show_all()
        filename = util.unexpand(dump)
        offset = label.get_text().decode("utf-8").find(filename)
        label.select_region(offset, offset + len(filename))

    def __stack_row_activated(self, view, path, column):
        model = view.get_model()
        filename = model[path][0]
        line = model[path][2]
        util.spawn(["sensible-editor", "+%d" % line, filename])

    def __fill_list(self, view, model, value, trace):
        for frame in reversed(traceback.extract_tb(trace)):
            (filename, line, function, text) = frame
            model.append(row=[filename, function, line])
        view.connect('row-activated', self.__stack_row_activated)

        def cdf(column, cell, model, iter):
            cell.set_property("markup", "<b>%s</b> line %d\n\t%s" % (
                util.escape(model[iter][1]), model[iter][2],
                util.escape(util.unexpand(model[iter][0]))))
        render = gtk.CellRendererText()
        col = gtk.TreeViewColumn(str(value).replace("_", "__"), render)
        col.set_cell_data_func(render, cdf)
        col.set_visible(True)
        col.set_expand(True)
        view.append_column(col)

    def __destroy(self, window):
        type(self).running = False
        type(self).instance = None
        window.destroy()<|MERGE_RESOLUTION|>--- conflicted
+++ resolved
@@ -63,46 +63,10 @@
         # that handles things going wrong, i.e. it only uses GTK+ code,
         # no QLTK wrappers.
 
-<<<<<<< HEAD
-    def __stack_row_activated(self, view, path, column):
-        model = view.get_model()
-        filename = model[path][0]
-        line = model[path][2]
-        util.spawn(["sensible-editor", "+%d" % line, filename])
-
-    def __fill_list(self, view, model, value, trace):
-        for frame in reversed(traceback.extract_tb(trace)):
-            (filename, line, function, text) = frame
-            model.append(row=[filename, function, line])
-        view.connect('row-activated', self.__stack_row_activated)
-
-        def cdf(column, cell, model, iter, data):
-            cell.set_property("markup", "<b>%s</b> line %d\n\t%s" % (
-                util.escape(model[iter][1]), model[iter][2],
-                util.escape(util.unexpand(model[iter][0]))))
-        render = Gtk.CellRendererText()
-        col = Gtk.TreeViewColumn(str(value).replace("_", "__"), render)
-        col.set_cell_data_func(render, cdf)
-        col.set_visible(True)
-        col.set_expand(True)
-        view.append_column(col)
-
-    # This is all implemented a bit different than the rest of Quod
-    # Libet's windows since I want it to be as stupid as possible, to
-    # minimize the chances of something going wrong with the thing
-    # that handles things going wrong, i.e. it only uses GTK+ code,
-    # no QLTK wrappers.
-    def __create_window(self, Kind, value, traceback, dump, minidump):
-        window = Gtk.Window()
-        window.set_default_size(400, 400)
-        window.set_border_width(12)
-        window.set_title(_("Error Occurred"))
-=======
-        gtk.Window.__init__(self)
+        Gtk.Window.__init__(self)
         self.set_default_size(400, 400)
         self.set_border_width(12)
         self.set_title(_("Error Occurred"))
->>>>>>> 98e32bc9
 
         desc = _("An exception has occured in Quod Libet. A dump file "
             "has been saved to <b >%s</b> that will help us debug the crash. "
@@ -131,7 +95,6 @@
         model = Gtk.ListStore(str, str, int)
         self.__fill_list(view, model, value, traceback)
         view.set_model(model)
-<<<<<<< HEAD
         cancel = Gtk.Button(stock=Gtk.STOCK_CANCEL)
         close = Gtk.Button(stock=Gtk.STOCK_QUIT)
         buttons.pack_start(close, True, True, 0)
@@ -139,23 +102,10 @@
         box.pack_start(label, False, True, 0)
         box.pack_start(sw, True, True, 0)
         box.pack_start(buttons, False, True, 0)
-        window.add(box)
-
-        window.connect('destroy', self.__destroy)
-        cancel.connect_object('clicked', Gtk.Window.destroy, window)
-=======
-        cancel = gtk.Button(stock=gtk.STOCK_CANCEL)
-        close = gtk.Button(stock=gtk.STOCK_QUIT)
-        buttons.pack_start(close)
-        buttons.pack_start(cancel)
-        box.pack_start(label, expand=False)
-        box.pack_start(sw)
-        box.pack_start(buttons, expand=False)
         self.add(box)
 
         self.connect('destroy', self.__destroy)
-        cancel.connect_object('clicked', gtk.Window.destroy, self)
->>>>>>> 98e32bc9
+        cancel.connect_object('clicked', Gtk.Window.destroy, self)
         close.connect('clicked', lambda *x: app.quit())
 
         self.show_all()
@@ -175,12 +125,12 @@
             model.append(row=[filename, function, line])
         view.connect('row-activated', self.__stack_row_activated)
 
-        def cdf(column, cell, model, iter):
+        def cdf(column, cell, model, iter, data):
             cell.set_property("markup", "<b>%s</b> line %d\n\t%s" % (
                 util.escape(model[iter][1]), model[iter][2],
                 util.escape(util.unexpand(model[iter][0]))))
-        render = gtk.CellRendererText()
-        col = gtk.TreeViewColumn(str(value).replace("_", "__"), render)
+        render = Gtk.CellRendererText()
+        col = Gtk.TreeViewColumn(str(value).replace("_", "__"), render)
         col.set_cell_data_func(render, cdf)
         col.set_visible(True)
         col.set_expand(True)
