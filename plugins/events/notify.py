# -*- coding: utf-8 -*-
# Copyright (c) 2010 Felix Krull <f_krull@gmx.de>
#               2011-2013 Christoph Reiter <christoph.reiter@gmx.at>
#
# This program is free software; you can redistribute it and/or modify
# it under the terms of version 2 of the GNU General Public License as
# published by the Free Software Foundation.


# Note: This plugin is based on notify.py as distributed in the
# quodlibet-plugins package; however, that file doesn't contain a copyright
# note. As for the license, GPLv2 is the only choice anyway, as it calls
# Quod Libet code, which is GPLv2 as well, so I thought it safe to add this.

import re
import tempfile

import dbus
from gi.repository import Gtk, GObject, GLib

from quodlibet import config, qltk, app
from quodlibet.plugins.events import EventPlugin
from quodlibet.parse import XMLFromPattern
from quodlibet.qltk.textedit import TextView, TextBuffer
from quodlibet.qltk.entry import UndoEntry
from quodlibet.qltk.msg import ErrorMessage
from quodlibet.util import unescape
from quodlibet.util.uri import URI

# configuration stuff
DEFAULT_CONFIG = {
    "timeout": 4000,
    "show_notifications": "all",
    "show_only_when_unfocused": True,

    "titlepattern": "<artist|<artist> - ><title>",
    "bodypattern":
"""<~length>
<album|<album><discsubtitle| - <discsubtitle>>
><~year|<~year>>""",
}


def get_conf_value(name, accessor="get"):
    try:
        value = getattr(config, accessor)("plugins", "notify_%s" % name)
    except Exception:
        value = DEFAULT_CONFIG[name]
    return value

get_conf_bool = lambda name: get_conf_value(name, "getboolean")
get_conf_int = lambda name: get_conf_value(name, "getint")


def set_conf_value(name, value):
    config.set("plugins", "notify_%s" % name, unicode(value))

<<<<<<< HEAD
class PreferencesWidget(Gtk.VBox):
=======

class PreferencesWidget(gtk.VBox):
>>>>>>> 0e1352e2
    def __init__(self, parent, plugin_instance):
        GObject.GObject.__init__(self, spacing=12)
        self.plugin_instance = plugin_instance

        # notification text settings
        table = Gtk.Table(2, 3)
        table.set_col_spacings(6)
        table.set_row_spacings(6)

        text_frame = qltk.Frame(_("Notification text"), child=table)

        title_entry = UndoEntry()
        title_entry.set_text(get_conf_value("titlepattern"))
        title_entry.connect("focus-out-event", self.on_entry_unfocused,
                            "titlepattern")
        table.attach(title_entry, 1, 2, 0, 1)

        title_label = Gtk.Label(label=_("_Title:"))
        title_label.set_use_underline(True)
        title_label.set_alignment(0, 0.5)
        title_label.set_mnemonic_widget(title_entry)
        table.attach(title_label, 0, 1, 0, 1, xoptions=Gtk.AttachOptions.FILL | Gtk.AttachOptions.SHRINK)

        title_revert = Gtk.Button()
        title_revert.add(Gtk.Image.new_from_stock(
            Gtk.STOCK_REVERT_TO_SAVED, Gtk.IconSize.MENU))
        title_revert.set_tooltip_text(_("Revert to default pattern"))
        title_revert.connect_object(
            "clicked", title_entry.set_text, DEFAULT_CONFIG["titlepattern"])
        table.attach(title_revert, 2, 3, 0, 1, xoptions=Gtk.AttachOptions.SHRINK)

        body_textbuffer = TextBuffer()
        body_textview = TextView(buffer=body_textbuffer)
        body_textview.set_size_request(-1, 85)
        body_textview.get_buffer().set_text(get_conf_value("bodypattern"))
        body_textview.connect("focus-out-event", self.on_textview_unfocused,
                              "bodypattern")
        body_scrollarea = Gtk.ScrolledWindow()
        body_scrollarea.set_policy(Gtk.PolicyType.AUTOMATIC, Gtk.PolicyType.AUTOMATIC)
        body_scrollarea.set_shadow_type(Gtk.ShadowType.ETCHED_OUT)
        body_scrollarea.add(body_textview)
        table.attach(body_scrollarea, 1, 2, 1, 2)

        body_label = Gtk.Label(label=_("_Body:"))
        body_label.set_padding(0, 3)
        body_label.set_use_underline(True)
        body_label.set_alignment(0, 0)
        body_label.set_mnemonic_widget(body_textview)
        table.attach(body_label, 0, 1, 1, 2, xoptions=Gtk.AttachOptions.SHRINK)

        revert_align = Gtk.Alignment()
        body_revert = Gtk.Button()
        body_revert.add(Gtk.Image.new_from_stock(
                        Gtk.STOCK_REVERT_TO_SAVED, Gtk.IconSize.MENU))
        body_revert.set_tooltip_text(_("Revert to default pattern"))
        body_revert.connect_object(
            "clicked", body_textbuffer.set_text, DEFAULT_CONFIG["bodypattern"])
        revert_align.add(body_revert)
        table.attach(
            revert_align, 2, 3, 1, 2,
            xoptions=Gtk.AttachOptions.SHRINK, yoptions=Gtk.AttachOptions.FILL | Gtk.AttachOptions.SHRINK)

        # preview button
        preview_button = qltk.Button(
            _("_Show notification"), Gtk.STOCK_EXECUTE)
        preview_button.set_sensitive(app.player.info is not None)
        preview_button.connect("clicked", self.on_preview_button_clicked)
        self.qlplayer_connected_signals = [
            app.player.connect("paused", self.on_player_state_changed,
                             preview_button),
            app.player.connect("unpaused", self.on_player_state_changed,
                             preview_button),
        ]

        table.attach(
            preview_button, 0, 3, 2, 3, xoptions=Gtk.AttachOptions.FILL | Gtk.AttachOptions.SHRINK)

        self.pack_start(text_frame, True, True, 0)

        # notification display settings
        display_box = Gtk.VBox(spacing=12)
        display_frame = qltk.Frame(_("Show notifications"), child=display_box)

        radio_box = Gtk.VBox(spacing=6)
        display_box.pack_start(radio_box, True, True, 0)

        only_user_radio = Gtk.RadioButton(label=_(
            "Only on <i>_manual</i> song changes"
        ), use_underline=True)
        only_user_radio.get_child().set_use_markup(True)
        only_user_radio.connect("toggled", self.on_radiobutton_toggled,
                                "show_notifications", "user")
        radio_box.pack_start(only_user_radio, True, True, 0)

        only_auto_radio = Gtk.RadioButton(group=only_user_radio, label=_(
            "Only on <i>_automatic</i> song changes"
        ), use_underline=True)
        only_auto_radio.get_child().set_use_markup(True)
        only_auto_radio.connect("toggled", self.on_radiobutton_toggled,
                                "show_notifications", "auto")
        radio_box.pack_start(only_auto_radio, True, True, 0)

        all_radio = Gtk.RadioButton(group=only_user_radio, label=_(
            "On <i>a_ll</i> song changes"
        ), use_underline=True)
        all_radio.get_child().set_use_markup(True)
        all_radio.connect("toggled", self.on_radiobutton_toggled,
                          "show_notifications", "all")
        radio_box.pack_start(all_radio, True, True, 0)

        try:
            {
                "user": only_user_radio,
                "auto": only_auto_radio,
                "all": all_radio
            }[get_conf_value("show_notifications")].set_active(True)
        except KeyError:
            all_radio.set_active(True)
            set_conf_value("show_notifications", "all")

        focus_check = Gtk.CheckButton(_("Only when the main window is not "
                                        "_focused"))
        focus_check.set_active(get_conf_bool("show_only_when_unfocused"))
        focus_check.connect("toggled", self.on_checkbutton_toggled,
                            "show_only_when_unfocused")
        display_box.pack_start(focus_check, True, True, 0)

        self.pack_start(display_frame, True, True, 0)

        self.show_all()
        self.connect("destroy", self.on_destroyed)

    # callbacks
    def on_entry_unfocused(self, entry, event, cfgname):
        set_conf_value(cfgname, entry.get_text())

    def on_textview_unfocused(self, textview, event, cfgname):
        text_buffer = textview.get_buffer()
        start, end = text_buffer.get_bounds()
        text = text_buffer.get_text(start, end, True)
        set_conf_value(cfgname, text)

    def on_radiobutton_toggled(self, radio, cfgname, value):
        if radio.get_active():
            set_conf_value(cfgname, value)

    def on_checkbutton_toggled(self, button, cfgname):
        set_conf_value(cfgname, button.get_active())

    def on_preview_button_clicked(self, button):
        if app.player.info is not None:
            if not self.plugin_instance.show_notification(app.player.info):
                ErrorMessage(self, _("Connection Error"),
                    _("Couldn't connect to notification daemon.")).run()

    def on_player_state_changed(self, player, preview_button):
        preview_button.set_sensitive(player.info is not None)

    def on_destroyed(self, ev):
        for sig in self.qlplayer_connected_signals:
            app.player.disconnect(sig)
        self.qlplayer_connected_signals = []
        self.plugin_instance = None


class Notify(EventPlugin):
    PLUGIN_ID = "Notify"
    PLUGIN_NAME = _("Song Notifications")
    PLUGIN_DESC = _("Display a notification when the song changes.")
    PLUGIN_ICON = Gtk.STOCK_DIALOG_INFO
    PLUGIN_VERSION = "1.1"

    DBUS_NAME = "org.freedesktop.Notifications"
    DBUS_IFACE = "org.freedesktop.Notifications"
    DBUS_PATH = "/org/freedesktop/Notifications"

    # these can all be used even if it wasn't enabled
    __enabled = False
    __last_id = 0
    __image_fp = None
    __interface = None
    __action_sig = None

    def enabled(self):
        self.__enabled = True

        # This works because:
        #  - if paused, any on_song_started event will be generated by user
        #    interaction
        #  - if playing, an on_song_ended event will be generated before any
        #    on_song_started event in any case.
        self.__was_stopped_by_user = True

        self.__force_notification = False
        self.__caps = None
        self.__spec_version = None

        self.__enable_watch()

    def disabled(self):
        self.__disable_watch()
        self.__disconnect()
        self.__enabled = False
        self.__image_fp = None

    def __enable_watch(self):
        """Enable events for dbus name owner change"""
        bus = dbus.Bus(dbus.Bus.TYPE_SESSION)
        # This also triggers for existing name owners
        self.__watch = bus.watch_name_owner(self.DBUS_NAME,
                                            self.__owner_changed)

    def __disable_watch(self):
        """Disable name owner change events"""
        if self.__watch:
            self.__watch.cancel()
            self.__watch = None

    def __disconnect(self):
        self.__interface = None
        if self.__action_sig:
            self.__action_sig.remove()
            self.__action_sig = None

    def __owner_changed(self, owner):
        # In case the owner gets removed, remove all references to it
        if not owner:
            self.__disconnect()

    def PluginPreferences(self, parent):
        return PreferencesWidget(parent, self)

    def __get_interface(self):
        """Returns a fresh proxy + info about the server"""

        obj = dbus.SessionBus().get_object(self.DBUS_NAME, self.DBUS_PATH)
        interface = dbus.Interface(obj, self.DBUS_IFACE)

        name, vendor, version, spec_version = \
            map(str, interface.GetServerInformation())
        spec_version = map(int, spec_version.split("."))
        caps = map(str, interface.GetCapabilities())

        return interface, caps, spec_version

    def close_notification(self):
        """Closes the last opened notification"""

        if not self.__last_id:
            return

        try:
            obj = dbus.SessionBus().get_object(self.DBUS_NAME, self.DBUS_PATH)
            interface = dbus.Interface(obj, self.DBUS_IFACE)
            interface.CloseNotification(self.__last_id)
        except dbus.DBusException:
            pass
        else:
            self.__last_id = 0

    def show_notification(self, song):
        """Returns True if showing the notification was successful"""

        if not song:
            return True

        try:
            if self.__enabled:
                # we are enabled try to work with the data we have and
                # keep it fresh
                if not self.__interface:
                    iface, caps, spec = self.__get_interface()
                    self.__interface = iface
                    self.__caps = caps
                    self.__spec_version = spec
                    if "actions" in caps:
                        self.__action_sig = iface.connect_to_signal(
                            "ActionInvoked", self.on_dbus_action)
                else:
                    iface = self.__interface
                    caps = self.__caps
                    spec = self.__spec_version
            else:
                # not enabled, just get everything temporary,
                # propably preview
                iface, caps, spec = self.__get_interface()

        except dbus.DBusException:
            print_w("[notify] %s" %
                    _("Couldn't connect to notification daemon."))
            self.__disconnect()
            return False

        strip_markup = lambda t: re.subn("\</?[iub]\>", "", t)[0]
        strip_links = lambda t: re.subn("\</?a.*?\>", "", t)[0]
        strip_images = lambda t: re.subn("\<img.*?\>", "", t)[0]

        title = XMLFromPattern(get_conf_value("titlepattern")) % song
        title = unescape(strip_markup(strip_links(strip_images(title))))

        body = ""
        if "body" in caps:
            body = XMLFromPattern(get_conf_value("bodypattern")) % song

            if "body-markup" not in caps:
                body = strip_markup(body)
            if "body-hyperlinks" not in caps:
                body = strip_links(body)
            if "body-images" not in caps:
                body = strip_images(body)

        image_path = ""
        if "icon-static" in caps:
            self.__image_fp = song.find_cover()
            if self.__image_fp:
                image_path = self.__image_fp.name

        is_temp = image_path.startswith(tempfile.gettempdir())

        # If it is not an embeded cover, drop the file handle
        if not is_temp:
            self.__image_fp = None

        # spec recommends it, and it seems to work
        if image_path and spec >= (1, 1):
            image_path = URI.frompath(image_path)

        actions = []
        if "actions" in caps:
            actions = ["next", _("Next")]

        hints = {
            "desktop-entry": "quodlibet",
        }

        try:
            self.__last_id = iface.Notify(
                "Quod Libet", self.__last_id,
                image_path, title, body, actions, hints,
                get_conf_int("timeout"))
        except dbus.DBusException:
            print_w("[notify] %s" %
                    _("Couldn't connect to notification daemon."))
            self.__disconnect()
            return False

        # preview done, remove all references again
        if not self.__enabled:
            self.__disconnect()

        return True

    def on_dbus_action(self, notify_id, key):
        if notify_id == self.__last_id and key == "next":
            # Always show a new notification if the next button got clicked
            self.__force_notification = True
            app.player.next()

    def on_song_change(self, song, typ):
        if not song:
            self.close_notification()
        if get_conf_value("show_notifications") in [typ, "all"] \
                and not (get_conf_bool("show_only_when_unfocused")
                         and app.window.has_toplevel_focus()) \
                or self.__force_notification:
            def idle_show(song):
                self.show_notification(song)
            GLib.idle_add(idle_show, song)
            self.__force_notification = False

    def plugin_on_song_started(self, song):
        typ = (self.__was_stopped_by_user and "user") or "auto"
        self.on_song_change(song, typ)

    def plugin_on_song_ended(self, song, stopped):
        # if `stopped` is `True`, this song was ended due to some kind of user
        # interaction.
        self.__was_stopped_by_user = stopped<|MERGE_RESOLUTION|>--- conflicted
+++ resolved
@@ -55,12 +55,8 @@
 def set_conf_value(name, value):
     config.set("plugins", "notify_%s" % name, unicode(value))
 
-<<<<<<< HEAD
+
 class PreferencesWidget(Gtk.VBox):
-=======
-
-class PreferencesWidget(gtk.VBox):
->>>>>>> 0e1352e2
     def __init__(self, parent, plugin_instance):
         GObject.GObject.__init__(self, spacing=12)
         self.plugin_instance = plugin_instance
@@ -82,7 +78,9 @@
         title_label.set_use_underline(True)
         title_label.set_alignment(0, 0.5)
         title_label.set_mnemonic_widget(title_entry)
-        table.attach(title_label, 0, 1, 0, 1, xoptions=Gtk.AttachOptions.FILL | Gtk.AttachOptions.SHRINK)
+        table.attach(title_label, 0, 1, 0, 1,
+                     xoptions=Gtk.AttachOptions.FILL |
+                     Gtk.AttachOptions.SHRINK)
 
         title_revert = Gtk.Button()
         title_revert.add(Gtk.Image.new_from_stock(
@@ -90,7 +88,8 @@
         title_revert.set_tooltip_text(_("Revert to default pattern"))
         title_revert.connect_object(
             "clicked", title_entry.set_text, DEFAULT_CONFIG["titlepattern"])
-        table.attach(title_revert, 2, 3, 0, 1, xoptions=Gtk.AttachOptions.SHRINK)
+        table.attach(title_revert, 2, 3, 0, 1,
+                     xoptions=Gtk.AttachOptions.SHRINK)
 
         body_textbuffer = TextBuffer()
         body_textview = TextView(buffer=body_textbuffer)
@@ -99,7 +98,8 @@
         body_textview.connect("focus-out-event", self.on_textview_unfocused,
                               "bodypattern")
         body_scrollarea = Gtk.ScrolledWindow()
-        body_scrollarea.set_policy(Gtk.PolicyType.AUTOMATIC, Gtk.PolicyType.AUTOMATIC)
+        body_scrollarea.set_policy(Gtk.PolicyType.AUTOMATIC,
+                                   Gtk.PolicyType.AUTOMATIC)
         body_scrollarea.set_shadow_type(Gtk.ShadowType.ETCHED_OUT)
         body_scrollarea.add(body_textview)
         table.attach(body_scrollarea, 1, 2, 1, 2)
@@ -121,7 +121,8 @@
         revert_align.add(body_revert)
         table.attach(
             revert_align, 2, 3, 1, 2,
-            xoptions=Gtk.AttachOptions.SHRINK, yoptions=Gtk.AttachOptions.FILL | Gtk.AttachOptions.SHRINK)
+            xoptions=Gtk.AttachOptions.SHRINK,
+            yoptions=Gtk.AttachOptions.FILL | Gtk.AttachOptions.SHRINK)
 
         # preview button
         preview_button = qltk.Button(
@@ -136,7 +137,8 @@
         ]
 
         table.attach(
-            preview_button, 0, 3, 2, 3, xoptions=Gtk.AttachOptions.FILL | Gtk.AttachOptions.SHRINK)
+            preview_button, 0, 3, 2, 3,
+            xoptions=Gtk.AttachOptions.FILL | Gtk.AttachOptions.SHRINK)
 
         self.pack_start(text_frame, True, True, 0)
 
