--- conflicted
+++ resolved
@@ -9,10 +9,7 @@
 
 import os
 import time
-<<<<<<< HEAD
-=======
-from typing import Any, Optional, Sequence
->>>>>>> 9638ca76
+from typing import Any, Sequence
 
 from gi.repository import Gtk, Gdk, Pango, GLib
 
