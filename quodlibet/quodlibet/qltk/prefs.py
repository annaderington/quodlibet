--- conflicted
+++ resolved
@@ -6,13 +6,7 @@
 # it under the terms of the GNU General Public License version 2 as
 # published by the Free Software Foundation
 
-<<<<<<< HEAD
-import os
-
-from gi.repository import Gtk, Pango
-=======
-import gtk
->>>>>>> a0408e8e
+from gi.repository import Gtk
 
 from quodlibet import config
 from quodlibet import const
@@ -31,84 +25,13 @@
 from quodlibet.util.dprint import print_d
 from quodlibet.util.library import emit_signal
 
-<<<<<<< HEAD
-def get_init_select_dir():
-    scandirs = util.split_scan_dirs(config.get("settings", "scan"))
-    if scandirs and os.path.isdir(scandirs[-1]):
-        # start with last added directory
-        return scandirs[-1]
-    else:
-        return const.HOME
-
-class ScanBox(Gtk.HBox):
-    def __init__(self):
-        super(ScanBox, self).__init__(spacing=6)
-
-        self.model = model = Gtk.ListStore(str)
-        view = RCMHintedTreeView(model)
-        view.set_fixed_height_mode(True)
-        view.set_headers_visible(False)
-
-        view.set_tooltip_text(_("Songs in the listed folders will be "
-            "added to the library during a library refresh"))
-
-        menu = Gtk.Menu()
-        remove_item = Gtk.ImageMenuItem(Gtk.STOCK_REMOVE)
-        menu.append(remove_item)
-        menu.show_all()
-        view.connect('popup-menu', self.__popup, menu)
-        remove_item.connect_object('activate', self.__remove, view)
-
-        sw = Gtk.ScrolledWindow()
-        sw.set_policy(Gtk.PolicyType.NEVER, Gtk.PolicyType.AUTOMATIC)
-        sw.set_shadow_type(Gtk.ShadowType.IN)
-        sw.add(view)
-        sw.set_size_request(-1, max(sw.size_request().height, 100))
-
-        render = Gtk.CellRendererText()
-        render.set_property('ellipsize', Pango.EllipsizeMode.END)
-
-        def cdf(column, cell, model, iter, data):
-            row = model[iter]
-            cell.set_property('text', util.unexpand(row[0]))
-
-        column = Gtk.TreeViewColumn(None, render)
-        column.set_cell_data_func(render, cdf)
-        column.set_sizing(Gtk.TreeViewColumnSizing.FIXED)
-        view.append_column(column)
-
-        add = Gtk.Button(stock=Gtk.STOCK_ADD)
-        add.connect("clicked", self.__add)
-        remove = Gtk.Button(stock=Gtk.STOCK_REMOVE)
-
-        selection = view.get_selection()
-        selection.set_mode(Gtk.SelectionMode.MULTIPLE)
-        selection.connect("changed", self.__select_changed, remove)
-        selection.emit("changed")
-
-        remove.connect_object("clicked", self.__remove, view)
-
-        vbox = Gtk.VBox(spacing=6)
-        vbox.pack_start(add, False, True, 0)
-        vbox.pack_start(remove, False, True, 0)
-
-        self.pack_start(sw, True, True, 0)
-        self.pack_start(vbox, False, True, 0)
-        self.show_all()
-=======
->>>>>>> a0408e8e
 
 class PreferencesWindow(qltk.UniqueWindow):
     """The tabbed container window for the main preferences GUI.
     Individual tabs are encapsulated as inner classes inheriting from VBox"""
 
-<<<<<<< HEAD
-    def __popup(self, view, menu):
-        return view.popup_menu(menu, 0, Gtk.get_current_event_time())
-=======
-    class SongList(gtk.VBox):
+    class SongList(Gtk.VBox):
         name = "songlist"
->>>>>>> a0408e8e
 
         PREDEFINED_TAGS = [
             ("~#disc", _("_Disc")),
@@ -127,12 +50,6 @@
             ("~#rating", _("_Rating")),
             ("~#filesize", util.tag("~#filesize"))]
 
-<<<<<<< HEAD
-class PreferencesWindow(qltk.UniqueWindow):
-    class SongList(Gtk.VBox):
-        name = "songlist"
-=======
->>>>>>> a0408e8e
         def __init__(self):
             super(PreferencesWindow.SongList, self).__init__(spacing=12)
             self.set_border_width(12)
@@ -153,114 +70,45 @@
             buttons = {}
             table = Gtk.Table(3, 3)
             table.set_homogeneous(True)
-<<<<<<< HEAD
-            checks = config.get("settings", "headers").split()
-            for j, l in enumerate(
-                [[("~#disc", _("_Disc")),
-                  ("album", _("Al_bum")),
-                  ("~basename",_("_Filename"))],
-                 [("~#track", _("_Track")),
-                  ("artist", _("_Artist")),
-                  ("~#rating", _("_Rating"))],
-                 [("title", util.tag("title")),
-                  ("date", _("_Date")),
-                  ("~#length",_("_Length"))]]):
-                for i, (k, t) in enumerate(l):
-                    buttons[k] = Gtk.CheckButton(t, use_underline=True)
-                    if k in checks:
-                        buttons[k].set_active(True)
-                        checks.remove(k)
-
-                    table.attach(buttons[k], i, i + 1, j, j + 1)
-
-            vbox.pack_start(table, False, True, 0)
-
-            tiv = Gtk.CheckButton(_("Title includes _version"))
-            if "~title~version" in checks:
-                buttons["title"].set_active(True)
-                tiv.set_active(True)
-                checks.remove("~title~version")
-            aip = Gtk.CheckButton(_("Album includes _disc subtitle"))
-            if "~album~discsubtitle" in checks:
-                buttons["album"].set_active(True)
-                aip.set_active(True)
-                checks.remove("~album~discsubtitle")
-            fip = Gtk.CheckButton(_("Filename includes _folder"))
-            if "~filename" in checks:
-                buttons["~basename"].set_active(True)
-                fip.set_active(True)
-                checks.remove("~filename")
-
-            t = Gtk.Table(2, 2)
-            t.set_homogeneous(True)
-            t.attach(tiv, 0, 1, 0, 1)
-            t.attach(aip, 0, 1, 1, 2)
-            t.attach(fip, 1, 2, 0, 1)
-            vbox.pack_start(t, False, True, 0)
-
-            hbox = Gtk.HBox(spacing=6)
-            l = Gtk.Label(label=_("_Others:"), use_underline=True)
-            hbox.pack_start(l, False, True, 0)
-            others = UndoEntry()
-            if "~current" in checks: checks.remove("~current")
-            others.set_text(" ".join(checks))
-            others.set_tooltip_text(
-                _("Other columns to display, separated by spaces"))
-            l.set_mnemonic_widget(others)
-            l.set_use_underline(True)
-            hbox.pack_start(others, True, True, 0)
-            vbox.pack_start(hbox, False, True, 0)
-
-            apply = Gtk.Button(stock=Gtk.STOCK_APPLY)
-            apply.connect(
-                'clicked', self.__apply, buttons, tiv, aip, fip, others)
-            b = Gtk.HButtonBox()
-            b.set_layout(Gtk.ButtonBoxStyle.END)
-            b.pack_start(apply, True, True, 0)
-            vbox.pack_start(b, True, True, 0)
-
-            frame = qltk.Frame(_("Visible Columns"), child=vbox)
-            self.pack_start(frame, False, True, 0)
-=======
             cols = config.get_columns(refresh=True)
 
             for i, (k, t) in enumerate(self.PREDEFINED_TAGS):
                 x, y = i % 3, i / 3
-                buttons[k] = gtk.CheckButton(t)
+                buttons[k] = Gtk.CheckButton(t)
                 if k in cols:
                     buttons[k].set_active(True)
                     cols.remove(k)
                 table.attach(buttons[k], x, x + 1, y, y + 1)
-            vbox.pack_start(table, expand=False)
+            vbox.pack_start(table, False, True, 0)
             if "~current" in cols:
                 cols.remove("~current")
             self.other_cols = cols
 
             # Other columns
-            hbox = gtk.HBox(spacing=6)
-            l = gtk.Label(_("_Others:"))
-            hbox.pack_start(l, expand=False)
+            hbox = Gtk.HBox(spacing=6)
+            l = Gtk.Label(label=_("_Others:"))
+            hbox.pack_start(l, False, True, 0)
             self.others = others = UndoEntry()
             others.set_sensitive(False)
             # Stock edit doesn't have ellipsis chars.
-            edit_button = gtk.Button(_("_Edit..."))
+            edit_button = Gtk.Button(_("_Edit..."))
             edit_button.connect("clicked", self.__config_cols)
             edit_button.set_tooltip_text(_("Add or remove additional column "
                                            "headers"))
             l.set_mnemonic_widget(edit_button)
             l.set_use_underline(True)
-            hbox.pack_start(others)
-            hbox.pack_start(edit_button, expand=False)
-            vbox.pack_start(hbox, expand=False)
+            hbox.pack_start(others, True, True, 0)
+            hbox.pack_start(edit_button, False, True, 0)
+            vbox.pack_start(hbox, False, True, 0)
 
             frame = qltk.Frame(_("Visible Columns"), child=vbox)
-            self.pack_start(frame, expand=False)
+            self.pack_start(frame, False, True, 0)
 
             # Column preferences
-            tiv = gtk.CheckButton(_("Title includes _version"))
-            aio = gtk.CheckButton(_("Artist includes all _people"))
-            aip = gtk.CheckButton(_("Album includes _disc subtitle"))
-            fip = gtk.CheckButton(_("Filename includes _folder"))
+            tiv = Gtk.CheckButton(_("Title includes _version"))
+            aio = Gtk.CheckButton(_("Artist includes all _people"))
+            aip = Gtk.CheckButton(_("Album includes _disc subtitle"))
+            fip = Gtk.CheckButton(_("Filename includes _folder"))
             self._toggle_data = [
                 (tiv, "title", "~title~version"),
                 (aip, "album", "~album~discsubtitle"),
@@ -276,30 +124,29 @@
 
             # Update text once to exclude ticked columns, munged or not
             others.set_text(", ".join(cols))
-            t = gtk.Table(2, 2)
+            t = Gtk.Table(2, 2)
             t.set_homogeneous(True)
             t.attach(tiv, 0, 1, 0, 1)
             t.attach(aip, 0, 1, 1, 2)
             t.attach(aio, 1, 2, 0, 1)
             t.attach(fip, 1, 2, 1, 2)
             frame = qltk.Frame(_("Column Preferences"), child=t)
-            self.pack_start(frame, expand=False)
+            self.pack_start(frame, False, True, 0)
 
             # Apply button
-            vbox = gtk.VBox(spacing=12)
-            apply = gtk.Button(stock=gtk.STOCK_APPLY)
+            vbox = Gtk.VBox(spacing=12)
+            apply = Gtk.Button(stock=Gtk.STOCK_APPLY)
             apply.set_tooltip_text(_("Apply current configuration to song "
                                      "list, adding new columns to the end"))
-            b = gtk.HButtonBox()
-            b.set_layout(gtk.BUTTONBOX_END)
-            b.pack_start(apply)
-            vbox.pack_start(b)
-            self.pack_start(vbox)
+            b = Gtk.HButtonBox()
+            b.set_layout(Gtk.ButtonBoxStyle.END)
+            b.pack_start(apply, True, True, 0)
+            vbox.pack_start(b, True, True, 0)
+            self.pack_start(vbox, True, True, 0)
             apply.connect('clicked', self.__apply, buttons, tiv, aip, fip,
                           aio)
             # Apply on destroy, else config gets mangled
             self.connect('destroy', self.__apply, buttons, tiv, aip, fip, aio)
->>>>>>> a0408e8e
             self.show_all()
 
         def __apply(self, button, buttons, tiv, aip, fip, aio):
@@ -369,15 +216,9 @@
 
             c = ConfigCheckButton(_("Search after _typing"),
                                   'settings', 'eager_search', populate=True)
-<<<<<<< HEAD
-            c.set_tooltip_text(_("Show search results after the user "
-                "stops typing."))
-            vb.pack_start(c, False, True, 0)
-=======
             c.set_tooltip_text(
                     _("Show search results after the user stops typing."))
-            vb.pack_start(c, expand=False)
->>>>>>> a0408e8e
+            vb.pack_start(c, False, True, 0)
             # Translators: The heading of the preference group, no action
             f = qltk.Frame(Q_("heading|Search"), child=vb)
             self.pack_start(f, False, True, 0)
