--- conflicted
+++ resolved
@@ -591,15 +591,10 @@
             for band, val in enumerate(self._eq_values):
                 self._eq_element.set_property('band%d' % band, val)
 
-<<<<<<< HEAD
-def can_play_uri(uri):
-    return Gst.Element.make_from_uri(Gst.URIType.SRC, uri, '') is not None
-=======
 
     def can_play_uri(self, uri):
-        return gst.element_make_from_uri(gst.URI_SRC, uri, '') is not None
-
->>>>>>> fb2b5589
+        return Gst.Element.make_from_uri(Gst.URIType.SRC, uri, '') is not None
+
 
 def init(librarian):
     # Enable error messages by default
