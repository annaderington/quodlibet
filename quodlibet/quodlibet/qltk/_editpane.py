--- conflicted
+++ resolved
@@ -15,18 +15,11 @@
 from quodlibet.qltk.cbes import ComboBoxEntrySave
 from quodlibet.qltk.ccb import ConfigCheckButton
 
-<<<<<<< HEAD
+
 class EditingPluginHandler(GObject.GObject):
     __gsignals__ = {
         "changed": (GObject.SignalFlags.RUN_LAST, None, ())
-        }
-=======
-
-class EditingPluginHandler(gobject.GObject):
-    __gsignals__ = {
-        "changed": (gobject.SIGNAL_RUN_LAST, gobject.TYPE_NONE, ())
     }
->>>>>>> 8532599b
 
     Kind = None
 
@@ -75,12 +68,8 @@
         return (self._order, type(self).__name__) < \
             (other._order, type(other).__name__)
 
-<<<<<<< HEAD
+
 class EditPane(Gtk.VBox):
-=======
-
-class EditPane(gtk.VBox):
->>>>>>> 8532599b
     @classmethod
     def init_plugins(cls):
         PluginManager.instance.register_handler(cls.handler)
@@ -173,31 +162,19 @@
         del self.__plugins[:]
 
         for f in instances:
-<<<<<<< HEAD
-            try: vbox.pack_start(f, True, True, 0)
-=======
             try:
-                vbox.pack_start(f)
->>>>>>> 8532599b
+                vbox.pack_start(f, True, True, 0)
             except:
                 util.print_exc()
                 f.destroy()
             else:
-<<<<<<< HEAD
-                try: f.connect_object(
-                    'preview', Gtk.Button.clicked, self.preview)
-                except:
-                    try: f.connect_object(
-                        'changed', self._changed, self.combo.get_child())
-=======
                 try:
                     f.connect_object(
-                        'preview', gtk.Button.clicked, self.preview)
+                        'preview', Gtk.Button.clicked, self.preview)
                 except:
                     try:
                         f.connect_object(
-                            'changed', self._changed, self.combo.child)
->>>>>>> 8532599b
+                            'changed', self._changed, self.combo.get_child())
                     except:
                         util.print_exc()
                     else:
